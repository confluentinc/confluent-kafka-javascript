--- conflicted
+++ resolved
@@ -8,12 +8,8 @@
   DeleteRecordsResult,
   Node,
   AclOperationTypes,
-<<<<<<< HEAD
   Uuid,
   IsolationLevel
-=======
-  Uuid
->>>>>>> 76f479cf
 } from './rdkafka'
 
 // Admin API related interfaces, types etc; and Error types are common, so
@@ -25,13 +21,10 @@
   GroupDescriptions,
   DeleteGroupsResult,
   DeleteRecordsResult,
-<<<<<<< HEAD
-  IsolationLevel
-=======
   Node,
   AclOperationTypes,
-  Uuid
->>>>>>> 76f479cf
+  Uuid,
+  IsolationLevel
 } from './rdkafka'
 
 export interface OauthbearerProviderResponse {
@@ -350,10 +343,6 @@
   name: string
   topicId?: Uuid
   isInternal?: boolean
-<<<<<<< HEAD
-  error?: LibrdKafkaError
-=======
->>>>>>> 76f479cf
   partitions: PartitionMetadata[]
   authorizedOperations?: AclOperationTypes[]
 }
@@ -427,8 +416,7 @@
     timeout?: number; operationTimeout?: number
   }): Promise<DeleteRecordsResult[]>
   fetchTopicMetadata(options?: {
-<<<<<<< HEAD
-    topics: string[],
+    topics?: string[],
     includeAuthorizedOperations?: boolean,
     timeout?: number
   }): Promise<{ topics: Array<ITopicMetadata> }>
@@ -437,10 +425,4 @@
       timeout?: number,
       isolationLevel: IsolationLevel
     }): Promise<Array<SeekEntry & { high: string; low: string }>>
-=======
-    topics?: string[],
-    includeAuthorizedOperations?: boolean,
-    timeout?: number
-  }): Promise<{ topics: Array<ITopicMetadata> }>
->>>>>>> 76f479cf
 }
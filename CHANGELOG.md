# confluent-kafka-javascript v1.0.0

v1.0.0 is a feature release. It is supported for all usage.

## Enhancements

1. Add support for an Admin API to fetch topic offsets (#156).
<<<<<<< HEAD
2. Add support for Node v23 pre-built binaries (#158).
=======

## Fixes

1. Fixes an issue where `uv_async_init` was being called off the event loop thread,
   causing the node process to hang (#190).
>>>>>>> 7ec8cdae


# confluent-kafka-javascript v0.6.1

v0.6.1 is a limited availability maintenance release. It is supported for all usage.

## Fixes

### Schema Registry

1. Sync aws-sdk packages to the same versioning.

2. Minor enhancement to allow AWS profile to be specified.

3. Add ability to override disable flag and actions on a rule.

# confluent-kafka-javascript v0.6.0

v0.6.0 is a limited availability maintenance release. It is supported for all usage.

## Fixes

### Schema Registry

1. Add AWS AssumeRole support to AWS KMS. You can now specify a role arn, and optional
role session name and optional role external id.

2. Ensure different key ids use different client instances.

# confluent-kafka-javascript v0.5.2

v0.5.2 is a limited availability maintenance release. It is supported for all usage.

Note: v0.5.2 has no code changes from v0.5.1, version is bumped to sync with @confluentinc/schemaregistry.


# confluent-kafka-javascript v0.5.1

v0.5.1 is a limited availability maintenance release. It is supported for all usage.

## Fixes

1. Fix an issue where `sendOffsets` wasn't working correctly in the transactional
   producer (#172).


# confluent-kafka-javascript v0.5.0

v0.5.0 is a limited availability feature release. It is supported for all usage.

Note: v0.5.0 was not released because of the bug mentioned in v0.5.1 section. Instead,
      v0.5.1 was released with the fix directly.

## Enhancements

1. Add support for an Admin API to delete records.(#141).
2. Add support for an Admin API to describe topics.(#155).
3. Add support for dependent Admin client (#153).
4. References librdkafka v2.6.1. Refer to the [librdkafka v2.6.1 release notes](https://github.com/confluentinc/librdkafka/releases/tag/v2.6.1) for more information.

## Fixes

1. Fixes an issue with unresolved raced Promises leaking in the consumer (#151).
2. Removes schemaregistry dependencies from root package.json to prevent issues with Node 18 (#162).


# confluent-kafka-javascript v0.4.0

v0.4.0 is a limited availability feature release. It is supported for all usage.

## Enhancements

1. Fixes an issue where headers were not passed correctly to the `eachBatch` callback (#130).
2. Add support for an Admin API to list a consumer group's offsets (#49).
3. Reduce consumer poll timeout to nil and add wakeups for new messages. This improves
   the consumer efficiency, and resolves issues while running multiple consumers within
   the same node process (#135).
4. Add pre-built binaries for macOS (Intel).


# confluent-kafka-javascript v0.3.0

v0.3.0 is a limited availability feature release. It is supported for all usage.

## Enhancements

1. References librdkafka v2.6.0. Refer to the [librdkafka v2.6.0 release notes](https://github.com/confluentinc/librdkafka/releases/tag/v2.6.0) for more information.
1. Minor optimization to reduce schema ID lookups (#123).


# confluent-kafka-javascript v0.2.1

v0.2.1 is a limited availability release. It is supported for all usage.

## Features

1. Update README, docs, and examples for Confluent's Schema Registry client.


# confluent-kafka-javascript v0.2.0

v0.2.0 is a limited availability release. It is supported for all usage.

## Features

1. Switch to using `librdkafka` on the latest released tag `v2.5.3` instead of `master`.


# confluent-kafka-javascript v0.1.17-devel

v0.1.17-devel is a pre-production, early-access release.

## Features

1. Add a commitCb method to the callback-based API which allows committing asynchronously.
2. Pass assign/unassign functions to the rebalance callback in the promisified API, allowing
   the user to control the assignment of partitions, or pause just after a rebalance.
3. Remove store from promisified API and let the library handle all the stores.
4. Add JavaScript-level debug logging to the client for debugging issues within the binding.
5. Various fixes for performance and robustness of the consumer cache.
6. Remove `consumerGroupId` argument from the `sendOffsets` method of the transactional producer,
   and instead, only allow using a `consumer`.

## Fixes

1. Do not modify RegExps which don't start with a ^, instead, throw an error so
   that there is no unexpected behaviour for the user (Issue [#64](https://github.com/confluentinc/confluent-kafka-javascript/issues/64)).
2. Do not mutate arguments in run, pause and resume (Issue [#61](https://github.com/confluentinc/confluent-kafka-javascript/issues/61)).
3. Fix a segmentation fault in `listGroups` when passing `matchConsumerGroupStates` as undefined.


# confluent-kafka-javascript v0.1.16-devel

v0.1.16-devel is a pre-production, early-access release.

## Features

1. Add per-partition concurrency to consumer.
2. Add true `eachBatch` support to consumer.
3. Add a `leaderEpoch` field to the topic partitions where required (listing, committing, etc.).


# confluent-kafka-javascript v0.1.15-devel

v0.1.15-devel is a pre-production, early-access release.

## Features

1. Add Node v22 builds and bump librdkafka version on each version bump of this library.


# confluent-kafka-javascript v0.1.14-devel

v0.1.14-devel is a pre-production, early-access release.

## Features

1. Add metadata to offset commit and offset store (non-promisified API).
2. Add types for logger and loglevel to configuration.
3. Add Producer polling from background thread. This improves performance for cases when send is awaited on.
4. Enable consume optimization from v0.1.13-devel (Features #2) by default for the promisified API.

## Bug Fixes

1. Fix issues with the header conversions from promisified API to the non-promisified API to match
   the type signature and allow Buffers to be passed as header values in the C++ layer.


# confluent-kafka-javascript v0.1.13-devel

v0.1.13-devel is a pre-production, early-access release.

## Features

1. Add support for `storeOffsets` in the consumer API.
2. Add optimization while consuming, in cases where the size of messages pending in our subscription is less than the consumer cache size.

## Bug Fixes

1. Fix memory leak in incremental assign (@martijnimhoff, #35).
2. Fix various issues with typings, and reconcile typings, JavaScript code, and MIGRATION.md to be consistent.


# confluent-kafka-javascript v0.1.12-devel

v0.1.12-devel is a pre-production, early-access release.

## Features

1. Add support for `listTopics` in the Admin API.
2. Add support for OAUTHBEARER token refresh callback for both promisified and non promisified API.

## Bug Fixes

1. Fix aliasing bug between `NodeKafka::Conf` and `RdKafka::ConfImpl`.
2. Fix issue where `assign/unassign` were called instead of `incrementalAssign/incrementalUnassign` while using
   the Cooperative Sticky assigner, and setting the `rebalance_cb` as a boolean rather than as a function.
3. Fix memory leaks in Dispatcher and Conf (both leaked memory at client close).
4. Fix type definitions and make `KafkaJS` and `RdKafka` separate namespaces, while maintaining compatibility
   with node-rdkafka's type definitions.


# confluent-kafka-javascript v0.1.11-devel

v0.1.11-devel is a pre-production, early-access release.

## Features

1. Add support for `eachBatch` in the Consumer API (partial support for API compatibility).
2. Add support for `listGroups`, `describeGroups` and `deleteGroups` in the Admin API.


# confluent-kafka-javascript v0.1.10-devel

v0.1.10-devel is a pre-production, early-access release.

## Features

1. Pre-built binaries for Windows (x64) added on an experimental basis.


# confluent-kafka-javascript v0.1.9-devel

v0.1.9-devel is a pre-production, early-access release.

## Features

1. Pre-built binaries for Linux (both amd64 and arm64, both musl and glibc), for macOS (m1), for node versions 18, 20 and 21.
2. Promisified API for Consumer, Producer and Admin Client.
3. Allow passing topic configuration properties via the global configuration block.
4. Remove dependencies with security issues.
5. Support for the Cooperative Sticky assignor.<|MERGE_RESOLUTION|>--- conflicted
+++ resolved
@@ -5,15 +5,12 @@
 ## Enhancements
 
 1. Add support for an Admin API to fetch topic offsets (#156).
-<<<<<<< HEAD
 2. Add support for Node v23 pre-built binaries (#158).
-=======
 
 ## Fixes
 
 1. Fixes an issue where `uv_async_init` was being called off the event loop thread,
    causing the node process to hang (#190).
->>>>>>> 7ec8cdae
 
 
 # confluent-kafka-javascript v0.6.1

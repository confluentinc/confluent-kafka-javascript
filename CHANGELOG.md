--- conflicted
+++ resolved
@@ -6,11 +6,8 @@
 
 1. Add support for an Admin API to fetch topic offsets (#156).
 2. Add support for Node v23 pre-built binaries (#158).
-<<<<<<< HEAD
-3. Include error types within Type definitions for promisified API (#210).
-=======
 3. Add KafkaJS-compatible errors to promisified Admin API (createTopics, deleteGroups, deleteTopicRecords) (#159).
->>>>>>> 3cd0526d
+4. Include error types within Type definitions for promisified API (#210).
 
 ## Fixes
 

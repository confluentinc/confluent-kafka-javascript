--- conflicted
+++ resolved
@@ -117,10 +117,7 @@
   Nan::SetPrototypeMethod(tpl, "createPartitions", NodeCreatePartitions);
   Nan::SetPrototypeMethod(tpl, "deleteRecords", NodeDeleteRecords);
   Nan::SetPrototypeMethod(tpl, "describeTopics", NodeDescribeTopics);
-<<<<<<< HEAD
   Nan::SetPrototypeMethod(tpl, "listOffsets", NodeListOffsets);
-=======
->>>>>>> 76f479cf
 
   // Consumer group related operations
   Nan::SetPrototypeMethod(tpl, "listGroups", NodeListGroups);
@@ -887,7 +884,7 @@
   }
 }
 
-<<<<<<< HEAD
+
 Baton AdminClient::ListOffsets(rd_kafka_topic_partition_list_t *partitions,
                                int timeout_ms,
                                rd_kafka_IsolationLevel_t isolation_level,
@@ -955,8 +952,6 @@
   }
 }
 
-=======
->>>>>>> 76f479cf
 void AdminClient::ActivateDispatchers() {
   // Listen to global config
   m_gconfig->listen();
@@ -1472,11 +1467,6 @@
     topics[i] = topicNamesVector[i].c_str();
   }
 
-<<<<<<< HEAD
-  rd_kafka_TopicCollection_t *topic_collection =
-      rd_kafka_TopicCollection_of_topic_names(topics, topicNamesVector.size());
-
-=======
   /**
    * The ownership of this is taken by
    * Workers::AdminClientDescribeTopics and freeing it is also handled
@@ -1487,7 +1477,6 @@
 
   free(topics);
 
->>>>>>> 76f479cf
   v8::Local<v8::Object> options = info[1].As<v8::Object>();
 
   bool include_authorised_operations =
@@ -1500,9 +1489,10 @@
   AdminClient *client = ObjectWrap::Unwrap<AdminClient>(info.This());
 
   Nan::AsyncQueueWorker(new Workers::AdminClientDescribeTopics(
-<<<<<<< HEAD
-      callback, client, topic_collection, include_authorised_operations, timeout_ms));
-}
+      callback, client, topic_collection,
+      include_authorised_operations, timeout_ms));
+}
+
 
 /**
  * List Offsets.
@@ -1558,10 +1548,6 @@
   // Queue the worker to process the offset fetch request asynchronously
   Nan::AsyncQueueWorker(new Workers::AdminClientListOffsets(
       callback, client, partitions, timeout_ms, isolation_level));
-=======
-      callback, client, topic_collection,
-      include_authorised_operations, timeout_ms));
->>>>>>> 76f479cf
 }
 
 }  // namespace NodeKafka
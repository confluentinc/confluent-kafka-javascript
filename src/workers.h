--- conflicted
+++ resolved
@@ -613,11 +613,7 @@
 };
 
 /**
-<<<<<<< HEAD
- * @brief List consumer group offsets on a remote broker cluster.
-=======
  * @brief Delete Records on a remote broker cluster.
->>>>>>> 34cfb67d
  */
 class AdminClientDeleteRecords : public ErrorAwareWorker {
  public:

/*
 * confluent-kafka-javascript - Node.js wrapper  for RdKafka C/C++ library
 *
 * Copyright (c) 2016-2023 Blizzard Entertainment
 *           (c) 2024 Confluent, Inc.
 *
 * This software may be modified and distributed under the terms
 * of the MIT license.  See the LICENSE.txt file for details.
 */

#ifndef SRC_ADMIN_H_
#define SRC_ADMIN_H_

#include <nan.h>
#include <uv.h>
#include <iostream>
#include <string>
#include <vector>

#include "rdkafkacpp.h" // NOLINT
#include "rdkafka.h"  // NOLINT

#include "src/common.h"
#include "src/connection.h"
#include "src/callbacks.h"

namespace NodeKafka {

/**
 * @brief KafkaConsumer v8 wrapped object.
 *
 * Specializes the connection to wrap a consumer object through compositional
 * inheritence. Establishes its prototype in node through `Init`
 *
 * @sa RdKafka::Handle
 * @sa NodeKafka::Client
 */

class AdminClient : public Connection {
 public:
  static void Init(v8::Local<v8::Object>);
  static v8::Local<v8::Object> NewInstance(v8::Local<v8::Value>);

  void ActivateDispatchers();
  void DeactivateDispatchers();

  Baton Connect();
  Baton Disconnect();

  Baton CreateTopic(rd_kafka_NewTopic_t* topic, int timeout_ms);
  Baton DeleteTopic(rd_kafka_DeleteTopic_t* topic, int timeout_ms);
  Baton CreatePartitions(rd_kafka_NewPartitions_t* topic, int timeout_ms);
  // Baton AlterConfig(rd_kafka_NewTopic_t* topic, int timeout_ms);
  // Baton DescribeConfig(rd_kafka_NewTopic_t* topic, int timeout_ms);
  Baton ListGroups(bool is_match_states_set,
                   std::vector<rd_kafka_consumer_group_state_t>& match_states,
                   int timeout_ms,
                   rd_kafka_event_t** event_response);
  Baton DescribeGroups(std::vector<std::string>& groups,
                       bool include_authorized_operations, int timeout_ms,
                       rd_kafka_event_t** event_response);
  Baton DeleteGroups(rd_kafka_DeleteGroup_t** group_list, size_t group_cnt,
                     int timeout_ms, rd_kafka_event_t** event_response);
  Baton ListConsumerGroupOffsets(rd_kafka_ListConsumerGroupOffsets_t** req,
                                 size_t req_cnt,
                                 bool require_stable_offsets, int timeout_ms,
                                 rd_kafka_event_t** event_response);
  Baton DeleteRecords(rd_kafka_DeleteRecords_t** del_records,
                      size_t del_records_cnt, int operation_timeout_ms,
                      int timeout_ms, rd_kafka_event_t** event_response);
  Baton DescribeTopics(rd_kafka_TopicCollection_t* topics,
                       bool include_authorized_operations, int timeout_ms,
                       rd_kafka_event_t** event_response);
<<<<<<< HEAD
  Baton ListOffsets(rd_kafka_topic_partition_list_t* partitions, int timeout_ms,
                    rd_kafka_IsolationLevel_t isolation_level,
                    rd_kafka_event_t** event_response);
=======
>>>>>>> 76f479cf

 protected:
  static Nan::Persistent<v8::Function> constructor;
  static void New(const Nan::FunctionCallbackInfo<v8::Value>& info);

  explicit AdminClient(Conf* globalConfig);
  ~AdminClient();

  rd_kafka_queue_t* rkqu;

 private:
  // Node methods
  // static NAN_METHOD(NodeValidateTopic);
  static NAN_METHOD(NodeCreateTopic);
  static NAN_METHOD(NodeDeleteTopic);
  static NAN_METHOD(NodeCreatePartitions);

  // Consumer group operations
  static NAN_METHOD(NodeListGroups);
  static NAN_METHOD(NodeDescribeGroups);
  static NAN_METHOD(NodeDeleteGroups);
  static NAN_METHOD(NodeListConsumerGroupOffsets);
  static NAN_METHOD(NodeDeleteRecords);
  static NAN_METHOD(NodeDescribeTopics);
<<<<<<< HEAD
  static NAN_METHOD(NodeListOffsets);
=======
>>>>>>> 76f479cf

  static NAN_METHOD(NodeConnect);
  static NAN_METHOD(NodeDisconnect);
};

}  // namespace NodeKafka

#endif  // SRC_ADMIN_H_<|MERGE_RESOLUTION|>--- conflicted
+++ resolved
@@ -71,12 +71,9 @@
   Baton DescribeTopics(rd_kafka_TopicCollection_t* topics,
                        bool include_authorized_operations, int timeout_ms,
                        rd_kafka_event_t** event_response);
-<<<<<<< HEAD
   Baton ListOffsets(rd_kafka_topic_partition_list_t* partitions, int timeout_ms,
                     rd_kafka_IsolationLevel_t isolation_level,
                     rd_kafka_event_t** event_response);
-=======
->>>>>>> 76f479cf
 
  protected:
   static Nan::Persistent<v8::Function> constructor;
@@ -101,11 +98,7 @@
   static NAN_METHOD(NodeListConsumerGroupOffsets);
   static NAN_METHOD(NodeDeleteRecords);
   static NAN_METHOD(NodeDescribeTopics);
-<<<<<<< HEAD
   static NAN_METHOD(NodeListOffsets);
-=======
->>>>>>> 76f479cf
-
   static NAN_METHOD(NodeConnect);
   static NAN_METHOD(NodeDisconnect);
 };

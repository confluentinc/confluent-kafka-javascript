--- conflicted
+++ resolved
@@ -595,17 +595,10 @@
    * Describe topics.
    *
    * @param {string[]} options.topics - The topics to describe.
-<<<<<<< HEAD
-   *                             If unset, all topics will be described.
-   * @param {number} options.timeout - The request timeout in milliseconds.
-   *                                    May be unset (default: 5000)
-   * @param {boolean} options.includeAuthorizedOperations - If true, include operations allowed on the topic
-=======
    *                                    If unset, all topics will be described.
    * @param {number?} options.timeout - The request timeout in milliseconds.
    *                                    May be unset (default: 5000)
    * @param {boolean?} options.includeAuthorizedOperations - If true, include operations allowed on the topic
->>>>>>> 76f479cf
    *                                                         by the calling client (default: false).
    *
    * @returns {Promise<{ topics: Array<import('../../types/kafkajs').ITopicMetadata> }>}
@@ -629,27 +622,18 @@
         if (err) {
           reject(createKafkaJsErrorFromLibRdKafkaError(err));
         } else {
-<<<<<<< HEAD
-=======
 
           let errs = metadata.filter(topic => topic.error);
           if (errs.length > 0) {
             reject(createKafkaJsErrorFromLibRdKafkaError(errs[0].error));
             return;
           }
->>>>>>> 76f479cf
           const convertedMetadata = metadata.map(topic => ({
             name: topic.name,
             topicId: topic.topicId,
             isInternal: topic.isInternal,
-<<<<<<< HEAD
-            error: topic.error,
-            partitions: topic.partitions.map(partition => ({
-              partitionErrorCode: 0,
-=======
             partitions: topic.partitions.map(partition => ({
               partitionErrorCode: error.ErrorCodes.ERR_NO_ERROR,
->>>>>>> 76f479cf
               partitionId: partition.partition,
               leader: partition.leader.id,
               leaderNode: partition.leader,
@@ -666,7 +650,6 @@
       });
     });
   }
-<<<<<<< HEAD
 
   /**
    * List offsets for the topic partition(s).
@@ -777,8 +760,6 @@
       });
     });
   }
-=======
->>>>>>> 76f479cf
 }
 
 module.exports = {

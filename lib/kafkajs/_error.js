const LibrdKafkaError = require('../error');

/**
 * KafkaJSError represents an error when using the promisified interface.
 * @memberof KafkaJS
 */
class KafkaJSError extends Error {
    /**
     * This constructor is meant to be used by the library. Please see the members for more information on
     * what can be accessed from an error object.
     *
     * @param {Error | string} error an Error or a string describing the error.
     * @param {object} properties a set of optional error properties.
     * @param {boolean} [properties.retriable=false] whether the error is retriable. Applies only to the transactional producer
     * @param {boolean} [properties.fatal=false] whether the error is fatal. Applies only to the transactional producer.
     * @param {boolean} [properties.abortable=false] whether the error is abortable. Applies only to the transactional producer.
     * @param {string} [properties.stack] the stack trace of the error.
     * @param {number} [properties.code=LibrdKafkaError.codes.ERR_UNKNOWN] the error code.
     */
    constructor(e, { retriable = false, fatal = false, abortable = false, stack = null, code = LibrdKafkaError.codes.ERR_UNKNOWN } = {}) {
        super(e, {});
        /**
         * Name of the error.
         * @type {string}
         */
        this.name = 'KafkaJSError';
        /**
         * Message detailing the error.
         * @type {string}
         */
        this.message = e.message || e;
        /**
         * Whether the error is retriable (for transactional producer).
         * @type {boolean}
         */
        this.retriable = retriable;
        /**
         * Whether the error is fatal (for transactional producer).
         * @type {boolean}
         */
        this.fatal = fatal;
        /**
         * Whether the error is abortable (for transactional producer).
         * @type {boolean}
         */
        this.abortable = abortable;
        /**
         * The error code from Librdkafka.
         *
         * This field should be checked (as opposed to the type of the error) to determine what sort of an error this is.
         * @see {@link RdKafka.LibrdKafkaError.codes} For a list of error codes that can be returned.
         * @type {number}
         */
        this.code = code;

        if (stack) {
            /**
             * The stack trace of the error.
             */
            this.stack = stack;
        } else {
            Error.captureStackTrace(this, this.constructor);
        }

        const errTypes = Object
            .keys(LibrdKafkaError.codes)
            .filter(k => LibrdKafkaError.codes[k] === this.code);

        if (errTypes.length !== 1) {
            this.type = LibrdKafkaError.codes.ERR_UNKNOWN;
        } else {
            this.type = errTypes[0];
        }
    }
}

/**
 * KafkaJSProtocolError represents an error that is caused when a Kafka Protocol RPC has an embedded error.
 * @extends KafkaJS.KafkaJSError
 * @memberof KafkaJS
 */
class KafkaJSProtocolError extends KafkaJSError {
    constructor() {
        super(...arguments);
        this.name = 'KafkaJSProtocolError';
    }
}

/**
 * KafkaJSOffsetOutOfRange represents the error raised when fetching from an offset out of range.
 * @extends KafkaJS.KafkaJSProtocolError
 * @memberof KafkaJS
 */
class KafkaJSOffsetOutOfRange extends KafkaJSProtocolError {
    constructor() {
        super(...arguments);
        this.name = 'KafkaJSOffsetOutOfRange';
    }
}

/**
 * KafkaJSConnectionError represents the error raised when a connection to a broker cannot be established or is broken unexpectedly.
 * @extends KafkaJS.KafkaJSError
 * @memberof KafkaJS
 */
class KafkaJSConnectionError extends KafkaJSError {
    constructor() {
        super(...arguments);
        this.name = 'KafkaJSConnectionError';
    }
}

/**
 * KafkaJSRequestTimeoutError represents the error raised on a timeout for one request.
 * @extends KafkaJS.KafkaJSError
 * @memberof KafkaJS
 */
class KafkaJSRequestTimeoutError extends KafkaJSError {
    constructor() {
        super(...arguments);
        this.name = 'KafkaJSRequestTimeoutError';
    }
}

/**
 * KafkaJSPartialMessageError represents the error raised when a response does not contain all expected information.
 * @extends KafkaJS.KafkaJSError
 * @memberof KafkaJS
 */
class KafkaJSPartialMessageError extends KafkaJSError {
    constructor() {
        super(...arguments);
        this.name = 'KafkaJSPartialMessageError';
    }
}

/**
 * KafkaJSSASLAuthenticationError represents an error raised when authentication fails.
 * @extends KafkaJS.KafkaJSError
 * @memberof KafkaJS
 */
class KafkaJSSASLAuthenticationError extends KafkaJSError {
    constructor() {
        super(...arguments);
        this.name = 'KafkaJSSASLAuthenticationError';
    }
}

/**
 * KafkaJSGroupCoordinatorNotFound represents an error raised when the group coordinator is not found.
 * @extends KafkaJS.KafkaJSError
 * @memberof KafkaJS
 */
class KafkaJSGroupCoordinatorNotFound extends KafkaJSError {
    constructor() {
        super(...arguments);
        this.name = 'KafkaJSGroupCoordinatorNotFound';
    }
}

/**
 * KafkaJSNotImplemented represents an error raised when a feature is not implemented for this particular client.
 * @extends KafkaJS.KafkaJSError
 * @memberof KafkaJS
 */
class KafkaJSNotImplemented extends KafkaJSError {
    constructor() {
        super(...arguments);
        this.name = 'KafkaJSNotImplemented';
    }
}

/**
 * KafkaJSTimeout represents an error raised when a timeout for an operation occurs (including retries).
 * @extends KafkaJS.KafkaJSError
 * @memberof KafkaJS
 */
class KafkaJSTimeout extends KafkaJSError {
    constructor() {
        super(...arguments);
        this.name = 'KafkaJSTimeout';
    }
}
<<<<<<< HEAD

class KafkaJSCreateTopicError extends KafkaJSProtocolError {
    constructor(e, topicName, properties) {
      super(e, properties);
      this.topic = topicName;
      this.name = 'KafkaJSCreateTopicError';
    }
}

class KafkaJSDeleteGroupsError extends KafkaJSError {
    constructor(e, groups) {
      super(e);
      this.groups = groups || [];
      this.name = 'KafkaJSDeleteGroupsError';
    }
}

class KafkaJSDeleteTopicRecordsError extends KafkaJSError {
    constructor({ partitions }) {
      /*
       * This error is retriable if all the errors were retriable
       */
      const retriable = partitions
        .filter(({ error }) => error !== null)
        .every(({ error }) => error.retriable === true);

      super('Error while deleting records', { retriable });
      this.name = 'KafkaJSDeleteTopicRecordsError';
      this.partitions = partitions;
=======
class KafkaJSLockTimeout extends KafkaJSTimeout {
    constructor() {
        super(...arguments);
        this.name = 'KafkaJSLockTimeout';
>>>>>>> 3cd0526d
    }
}

class KafkaJSCreateTopicError extends KafkaJSProtocolError {
    constructor(e, topicName, properties) {
      super(e, properties);
      this.topic = topicName;
      this.name = 'KafkaJSCreateTopicError';
    }
}

class KafkaJSDeleteGroupsError extends KafkaJSError {
    constructor(e, groups) {
      super(e);
      this.groups = groups || [];
      this.name = 'KafkaJSDeleteGroupsError';
    }
}

class KafkaJSDeleteTopicRecordsError extends KafkaJSError {
    constructor({ partitions }) {
      /*
       * This error is retriable if all the errors were retriable
       */
      const retriable = partitions
        .filter(({ error }) => error !== null)
        .every(({ error }) => error.retriable === true);

      super('Error while deleting records', { retriable });
      this.name = 'KafkaJSDeleteTopicRecordsError';
      this.partitions = partitions;
    }
}

/**
 * KafkaJSAggregateError represents an error raised when multiple errors occur at once.
 * @extends Error
 * @memberof KafkaJS
 */
class KafkaJSAggregateError extends Error {
    constructor(message, errors) {
        super(message);
        /**
         * A list of errors that are part of the aggregate error.
         * @type {Array<KafkaJS.KafkaJSError>}
         */
        this.errors = errors;
        this.name = 'KafkaJSAggregateError';
    }
}

/**
 * KafkaJSNoBrokerAvailableError represents an error raised when no broker is available for the operation.
 * @extends KafkaJS.KafkaJSError
 * @memberof KafkaJS
 */
class KafkaJSNoBrokerAvailableError extends KafkaJSError {
    constructor() {
        super(...arguments);
        this.name = 'KafkaJSNoBrokerAvailableError';
    }
}

/**
 * @function isRebalancing
 * @param {KafkaJS.KafkaJSError} e
 * @returns {boolean} Returns whether the error is a rebalancing error.
 * @memberof KafkaJS
 */
const isRebalancing = e =>
    e.type === 'REBALANCE_IN_PROGRESS' ||
    e.type === 'NOT_COORDINATOR_FOR_GROUP' ||
    e.type === 'ILLEGAL_GENERATION';

/**
 * @function isKafkaJSError
 * @param {any} e
 * @returns {boolean} Returns whether the error is a KafkaJSError.
 * @memberof KafkaJS
 */
const isKafkaJSError = e => e instanceof KafkaJSError;

module.exports = {
    KafkaJSError,
    KafkaJSPartialMessageError,
    KafkaJSProtocolError,
    KafkaJSConnectionError,
    KafkaJSRequestTimeoutError,
    KafkaJSSASLAuthenticationError,
    KafkaJSOffsetOutOfRange,
    KafkaJSGroupCoordinatorNotFound,
    KafkaJSNotImplemented,
    KafkaJSTimeout,
<<<<<<< HEAD
=======
    KafkaJSLockTimeout,
>>>>>>> 3cd0526d
    KafkaJSCreateTopicError,
    KafkaJSDeleteGroupsError,
    KafkaJSDeleteTopicRecordsError,
    KafkaJSAggregateError,
    KafkaJSNoBrokerAvailableError,
    isRebalancing,
    isKafkaJSError,
    ErrorCodes: LibrdKafkaError.codes,
};<|MERGE_RESOLUTION|>--- conflicted
+++ resolved
@@ -181,8 +181,12 @@
         this.name = 'KafkaJSTimeout';
     }
 }
-<<<<<<< HEAD
-
+
+/**
+ * KafkaJSCreateTopicError represents an error raised by the createTopics method for one topic.
+ * @extends KafkaJS.KafkaJSError
+ * @memberof KafkaJS
+ */
 class KafkaJSCreateTopicError extends KafkaJSProtocolError {
     constructor(e, topicName, properties) {
       super(e, properties);
@@ -191,6 +195,11 @@
     }
 }
 
+/**
+ * KafkaJSDeleteGroupsError represents an error raised by the deleteGroups method.
+ * @extends KafkaJS.KafkaJSError
+ * @memberof KafkaJS
+ */
 class KafkaJSDeleteGroupsError extends KafkaJSError {
     constructor(e, groups) {
       super(e);
@@ -199,43 +208,11 @@
     }
 }
 
-class KafkaJSDeleteTopicRecordsError extends KafkaJSError {
-    constructor({ partitions }) {
-      /*
-       * This error is retriable if all the errors were retriable
-       */
-      const retriable = partitions
-        .filter(({ error }) => error !== null)
-        .every(({ error }) => error.retriable === true);
-
-      super('Error while deleting records', { retriable });
-      this.name = 'KafkaJSDeleteTopicRecordsError';
-      this.partitions = partitions;
-=======
-class KafkaJSLockTimeout extends KafkaJSTimeout {
-    constructor() {
-        super(...arguments);
-        this.name = 'KafkaJSLockTimeout';
->>>>>>> 3cd0526d
-    }
-}
-
-class KafkaJSCreateTopicError extends KafkaJSProtocolError {
-    constructor(e, topicName, properties) {
-      super(e, properties);
-      this.topic = topicName;
-      this.name = 'KafkaJSCreateTopicError';
-    }
-}
-
-class KafkaJSDeleteGroupsError extends KafkaJSError {
-    constructor(e, groups) {
-      super(e);
-      this.groups = groups || [];
-      this.name = 'KafkaJSDeleteGroupsError';
-    }
-}
-
+/**
+ * KafkaJSDeleteTopicRecordsError represents an error raised by the deleteTopicRecords method.
+ * @extends KafkaJS.KafkaJSError
+ * @memberof KafkaJS
+ */
 class KafkaJSDeleteTopicRecordsError extends KafkaJSError {
     constructor({ partitions }) {
       /*
@@ -310,10 +287,6 @@
     KafkaJSGroupCoordinatorNotFound,
     KafkaJSNotImplemented,
     KafkaJSTimeout,
-<<<<<<< HEAD
-=======
-    KafkaJSLockTimeout,
->>>>>>> 3cd0526d
     KafkaJSCreateTopicError,
     KafkaJSDeleteGroupsError,
     KafkaJSDeleteTopicRecordsError,

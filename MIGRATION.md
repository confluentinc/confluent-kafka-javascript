--- conflicted
+++ resolved
@@ -332,11 +332,7 @@
     A number of additional properties have been added to the returned groups.
   * The `deleteGroups` method is supported with an additional `timeout` option.
   * The `fetchOffsets` method is supported with additional `timeout` and
-<<<<<<< HEAD
   `requireStableOffsets` options but `resolveOffsets` option is not yet supported.
-=======
-  `requireStableOffsets` option but `resolveOffsets` option is not yet supported.
->>>>>>> e516d31a
   * The `deleteTopicRecords` method is supported with additional `timeout`
   and `operationTimeout` options.
   * The `fetchTopicMetadata` method is supported with additional `timeout`
@@ -421,4 +417,4 @@
 
 The rest of the functionality should work as usual.
 
-For later releases, the node-rdkafka API diverges from this library. If you encounter any issues migrating, refer to the [INTRODUCTION.md](./INTRODUCTION.md) for a guide to using this library.+For releases > v2.18.0, the node-rdkafka API diverges from this library. If you encounter any issues migrating, refer to the [INTRODUCTION.md](./INTRODUCTION.md) for a guide to using this library.
{
  "name": "@confluentinc/kafka-javascript",
  "version": "0.5.2",
  "description": "Node.js bindings for librdkafka",
  "librdkafka": "2.6.1",
  "librdkafka_win": "2.6.1",
  "main": "lib/index.js",
  "types": "types/index.d.ts",
  "scripts": {
    "configure": "node-gyp configure",
    "build": "node-gyp build",
    "test": "make test",
    "install": "node-pre-gyp install --fallback-to-build",
    "install-from-source": "npm ci && node-pre-gyp install --build-from-source=@confluentinc/kafka-javascript --fallback-to-build",
    "prepack": "node ./ci/prepublish.js",
    "test:types": "tsc -p ."
  },
  "binary": {
    "module_name": "confluent-kafka-javascript",
    "module_path": "./build/{configuration}/",
    "package_name": "{module_name}-v{version}-{node_abi}-{platform}-{libc}-{arch}.tar.gz",
    "host": "https://github.com/confluentinc/confluent-kafka-javascript/releases/download/",
    "remote_path": "v{version}"
  },
  "keywords": [
    "kafka",
    "librdkafka"
  ],
  "repository": {
    "type": "git",
    "url": "git@github.com:confluentinc/confluent-kafka-javascript.git"
  },
  "license": "MIT",
  "devDependencies": {
    "@bufbuild/buf": "^1.37.0",
    "@bufbuild/protoc-gen-es": "^2.0.0",
    "@eslint/js": "^9.9.0",
    "@hapi/boom": "^10.0.1",
    "@types/eslint__js": "^8.42.3",
    "@types/jest": "^29.5.13",
    "@types/node": "^20.16.1",
    "axios-mock-adapter": "^2.1.0",
    "bluebird": "^3.5.3",
    "eslint": "^8.57.0",
    "eslint-plugin-jest": "^28.6.0",
    "jest": "^29.7.0",
    "jsdoc": "^4.0.2",
    "mocha": "^10.7.0",
    "node-gyp": "^9.3.1",
    "ts-jest": "^29.2.5",
    "typescript": "^5.5.4",
    "typescript-eslint": "^8.2.0"
  },
  "dependencies": {
    "@mapbox/node-pre-gyp": "^1.0.11",
    "bindings": "^1.3.1",
<<<<<<< HEAD
    "json-stringify-deterministic": "^1.0.12",
    "lru-cache": "^11.0.0",
    "nan": "^2.22.0",
    "node-vault": "^0.10.2",
    "simple-oauth2": "^5.1.0",
    "validator": "^13.12.0"
=======
    "nan": "^2.17.0"
>>>>>>> 72abfd29
  },
  "engines": {
    "node": ">=18.0.0"
  },
  "workspaces": [
    ".",
    "schemaregistry",
    "schemaregistry-examples"
  ]
}<|MERGE_RESOLUTION|>--- conflicted
+++ resolved
@@ -54,16 +54,7 @@
   "dependencies": {
     "@mapbox/node-pre-gyp": "^1.0.11",
     "bindings": "^1.3.1",
-<<<<<<< HEAD
-    "json-stringify-deterministic": "^1.0.12",
-    "lru-cache": "^11.0.0",
-    "nan": "^2.22.0",
-    "node-vault": "^0.10.2",
-    "simple-oauth2": "^5.1.0",
-    "validator": "^13.12.0"
-=======
-    "nan": "^2.17.0"
->>>>>>> 72abfd29
+    "nan": "^2.22.0"
   },
   "engines": {
     "node": ">=18.0.0"
